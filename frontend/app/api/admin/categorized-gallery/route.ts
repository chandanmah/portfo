--- conflicted
+++ resolved
@@ -4,12 +4,6 @@
   api: {
     bodyParser: false,
   },
-<<<<<<< HEAD
-  bodyParser: {
-    sizeLimit: '100mb',
-  },
-=======
->>>>>>> 30dadf3c
 };
 
 // Vercel has strict payload limits, so we need to handle this differently
